name: llm_env
channels:
  - conda-forge
  - defaults

dependencies:
  - python=3.8
  - pandas
  - numpy
  - pip

  - pip:
    - openai
<<<<<<< HEAD
    - kaggle
    - pycodestyle
=======
    - google-cloud-aiplatform
    - google-cloud-gemini
    - google-generative-ai
    - torch
    - transformers
    - 
    
>>>>>>> 0df0ce19
<|MERGE_RESOLUTION|>--- conflicted
+++ resolved
@@ -11,10 +11,6 @@
 
   - pip:
     - openai
-<<<<<<< HEAD
-    - kaggle
-    - pycodestyle
-=======
     - google-cloud-aiplatform
     - google-cloud-gemini
     - google-generative-ai
@@ -22,4 +18,3 @@
     - transformers
     - 
     
->>>>>>> 0df0ce19
